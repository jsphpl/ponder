--- conflicted
+++ resolved
@@ -234,7 +234,6 @@
     chainId: number;
     logs: RpcLog[];
   }) => {
-<<<<<<< HEAD
     return this.db.wrap(
       { method: "insertFactoryChildAddressLogs" },
       async () => {
@@ -249,22 +248,6 @@
         });
       },
     );
-=======
-    return this.wrap({ method: "insertFactoryChildAddressLogs" }, async () => {
-      await this.db.transaction().execute(async (tx) => {
-        for (const rpcLog of rpcLogs) {
-          await tx
-            .insertInto("logs")
-            .values({
-              ...rpcToSqliteLog(rpcLog),
-              chainId,
-            })
-            .onConflict((oc) => oc.column("id").doNothing())
-            .execute();
-        }
-      });
-    });
->>>>>>> b0cb4e35
   };
 
   async *getFactoryChildAddresses({
@@ -343,7 +326,6 @@
             .onConflict((oc) => oc.column("hash").doNothing())
             .execute();
 
-<<<<<<< HEAD
           for (const rpcTransaction of rpcTransactions) {
             await tx
               .insertInto("transactions")
@@ -351,24 +333,15 @@
               .onConflict((oc) => oc.column("hash").doNothing())
               .execute();
           }
-=======
-        for (const rpcLog of rpcLogs) {
-          await tx
-            .insertInto("logs")
-            .values({
-              ...rpcToSqliteLog(rpcLog),
-              chainId,
-              checkpoint: this.createCheckpoint(rpcLog, rpcBlock, chainId),
-            })
-            .onConflict((oc) => oc.column("id").doNothing())
-            .execute();
-        }
->>>>>>> b0cb4e35
 
           for (const rpcLog of rpcLogs) {
             await tx
               .insertInto("logs")
-              .values({ ...rpcToSqliteLog(rpcLog), chainId })
+              .values({
+                ...rpcToSqliteLog(rpcLog),
+                chainId,
+                checkpoint: this.createCheckpoint(rpcLog, rpcBlock, chainId),
+              })
               .onConflict((oc) => oc.column("id").doNothing())
               .execute();
           }
