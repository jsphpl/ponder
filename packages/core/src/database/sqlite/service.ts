--- conflicted
+++ resolved
@@ -3,21 +3,10 @@
 import { NonRetryableError } from "@/common/errors.js";
 import type { Schema } from "@/schema/types.js";
 import { isEnumColumn, isManyColumn, isOneColumn } from "@/schema/utils.js";
-<<<<<<< HEAD
 import type { SyncStoreTables } from "@/sync-store/sqlite/encoding.js";
 import { encodeCheckpoint, zeroCheckpoint } from "@/utils/checkpoint.js";
 import { hash } from "@/utils/hash.js";
 import { createSqliteDatabase } from "@/utils/sqlite.js";
-=======
-import {
-  type Checkpoint,
-  LATEST,
-  checkpointMax,
-  decodeCheckpoint,
-  encodeCheckpoint,
-} from "@/utils/checkpoint.js";
-import { type SqliteDatabase, createSqliteDatabase } from "@/utils/sqlite.js";
->>>>>>> b0cb4e35
 import { startClock } from "@/utils/timer.js";
 import {
   type CreateTableBuilder,
@@ -75,7 +64,9 @@
       `ATTACH DATABASE '${userDatabaseFile}' AS ${this.userNamespace}`,
     );
 
-    this.db = new Kysely<InternalTables>({
+    this.db = new HeadlessKysely<InternalTables>({
+      name: "admin",
+      common,
       dialect: new SqliteDialect({ database: internalDatabase }),
       log(event) {
         if (event.level === "query") {
@@ -221,7 +212,6 @@
               .execute();
           }
 
-<<<<<<< HEAD
           // Update the lock row to reflect the new app ID and checkpoint progress.
           await tx
             .withSchema(this.internalNamespace)
@@ -233,59 +223,6 @@
         else {
           throw new NonRetryableError(
             `Failed to acquire namespace '${this.userNamespace}' because it is locked by a different app`,
-=======
-          // 3) Create tables in the instance schema, copying cached data if available.
-          const tables = Object.entries(this.schema!.tables);
-          await Promise.all(
-            tables.map(async ([tableName, columns]) => {
-              const tableId = this.tableIds![tableName];
-              const viewColumnNames = Object.entries(columns)
-                .filter(([, c]) => !isOneColumn(c) && !isManyColumn(c))
-                .map(([name]) => name);
-
-              // a) Create a table in the cache schema if it doesn't already exist.
-              await tx.schema
-                .withSchema(CACHE_DB_NAME)
-                .createTable(tableId)
-                .$call((builder) =>
-                  this.buildColumns(builder, tableId, columns),
-                )
-                .ifNotExists()
-                .execute();
-
-              // b) Create a table in the public schema.
-              await tx.schema
-                .createTable(`${RAW_TABLE_PREFIX}${tableName}`)
-                .$call((builder) =>
-                  this.buildColumns(
-                    builder,
-                    `${RAW_TABLE_PREFIX}${tableName}`,
-                    columns,
-                  ),
-                )
-                .execute();
-
-              // c) Create the latest view in the public schema.
-              await tx.schema
-                .createView(tableName)
-                .as(
-                  (tx as Kysely<any>)
-                    .selectFrom(`${RAW_TABLE_PREFIX}${tableName}`)
-                    .select(viewColumnNames)
-                    .where("effective_to", "=", LATEST),
-                )
-                .execute();
-
-              // d) Copy data from the cache table to the new table.
-              await tx.executeQuery(
-                sql`INSERT INTO "${sql.raw(
-                  `${RAW_TABLE_PREFIX}${tableName}`,
-                )}" SELECT * FROM ${sql.raw(
-                  `"${CACHE_DB_NAME}"."${tableId}"`,
-                )}`.compile(tx),
-              );
-            }),
->>>>>>> b0cb4e35
           );
         }
 
@@ -345,131 +282,9 @@
         msg: `Released lock on namespace '${this.userNamespace}'`,
       });
 
-<<<<<<< HEAD
       await this.indexingDb.destroy();
       await this.syncDb.destroy();
       await this.db.destroy();
-=======
-      await this.db.transaction().execute(async (tx) => {
-        const tables = Object.entries(this.schema!.tables);
-
-        await Promise.all(
-          tables.map(async ([tableName]) => {
-            const tableId = this.tableIds![tableName];
-
-            const tableMetadata = await tx
-              .selectFrom("ponder_cache.table_metadata")
-              .select("to_checkpoint")
-              .where("table_id", "=", tableId)
-              .executeTakeFirst();
-
-            // new to_checkpoint of the table. Table may contain some rows that need to be truncated.
-            const newTableToCheckpoint = newTableMetadata.find(
-              (t) => t.table_id === tableId,
-            )?.to_checkpoint;
-            if (newTableToCheckpoint === undefined) return;
-
-            if (tableMetadata === undefined) {
-              // Occurs on the first flush() for this table.
-              await tx.executeQuery(
-                sql`INSERT INTO ${sql.raw(
-                  `"${CACHE_DB_NAME}"."${tableId}"`,
-                )} SELECT * FROM "${sql.raw(
-                  `${RAW_TABLE_PREFIX}${tableName}`,
-                )}" WHERE "effective_from" <= '${sql.raw(
-                  newTableToCheckpoint,
-                )}'`.compile(tx),
-              );
-
-              // Truncate cache tables to match metadata.
-              await tx
-                .withSchema(CACHE_DB_NAME)
-                .updateTable(tableId)
-                .set({ effective_to: LATEST })
-                .where("effective_to", ">", newTableToCheckpoint)
-                .execute();
-            } else {
-              // Update effective_to of overwritten rows
-              await tx.executeQuery(
-                sql`WITH earliest_new_records AS (SELECT id, MIN(effective_from) as new_effective_to FROM "${sql.raw(
-                  `${RAW_TABLE_PREFIX}${tableName}`,
-                )}" WHERE effective_from > '${sql.raw(
-                  tableMetadata.to_checkpoint,
-                )}' GROUP BY id) UPDATE "${sql.raw(CACHE_DB_NAME)}"."${sql.raw(
-                  tableId,
-                )}" SET effective_to = earliest_new_records.new_effective_to FROM earliest_new_records WHERE "${sql.raw(
-                  CACHE_DB_NAME,
-                )}"."${sql.raw(
-                  tableId,
-                )}".id = earliest_new_records.id AND effective_to = ${LATEST}`.compile(
-                  tx,
-                ),
-              );
-
-              // Insert new rows into cache
-              await tx.executeQuery(
-                sql`INSERT INTO ${sql.raw(
-                  `"${CACHE_DB_NAME}"."${tableId}"`,
-                )} SELECT * FROM "${sql.raw(
-                  `${RAW_TABLE_PREFIX}${tableName}`,
-                )}" WHERE "effective_from" > '${sql.raw(
-                  tableMetadata.to_checkpoint,
-                )}' AND "effective_from" <= '${sql.raw(
-                  newTableToCheckpoint,
-                )}'`.compile(tx),
-              );
-
-              await tx
-                .withSchema(CACHE_DB_NAME)
-                .updateTable(tableId)
-                .set({ effective_to: LATEST })
-                .where("effective_to", ">", newTableToCheckpoint)
-                .execute();
-            }
-          }),
-        );
-
-        await Promise.all(
-          newFunctionMetadata.map(async (metadata) => {
-            await tx
-              .insertInto("ponder_cache.function_metadata")
-              .values(metadata)
-              .onConflict((oc) =>
-                oc.column("function_id").doUpdateSet(metadata as any),
-              )
-              .execute();
-          }),
-        );
-
-        await Promise.all(
-          newTableMetadata.map(async (metadata) => {
-            await tx
-              .insertInto("ponder_cache.table_metadata")
-              .values({
-                ...metadata,
-                schema: JSON.stringify(
-                  this.schema!.tables[metadata.table_name],
-                ),
-              })
-              .onConflict((oc) =>
-                oc.column("table_id").doUpdateSet(metadata as any),
-              )
-              .execute();
-          }),
-        );
-
-        this.common.logger.debug({
-          service: "database",
-          msg: "Finished flush",
-        });
-      });
-    });
-  }
-
-  async publish() {
-    return this.wrap({ method: "publish" }, async () => {
-      // no-op
->>>>>>> b0cb4e35
     });
   }
 
@@ -514,7 +329,6 @@
       }
     });
 
-<<<<<<< HEAD
     return builder;
   }
 
@@ -547,20 +361,8 @@
 
     builder = builder
       .addColumn("uuid", "integer", (col) => col.notNull().primaryKey())
-      .addColumn("checkpoint", "varchar(58)", (col) => col.notNull())
+      .addColumn("checkpoint", "varchar(75)", (col) => col.notNull())
       .addColumn("operation", "integer", (col) => col.notNull());
-=======
-    builder = builder.addColumn("effective_from", "varchar(75)", (col) =>
-      col.notNull(),
-    );
-    builder = builder.addColumn("effective_to", "varchar(75)", (col) =>
-      col.notNull(),
-    );
-    builder = builder.addPrimaryKeyConstraint(
-      `${tableId}_id_checkpoint_unique`,
-      ["id", "effective_to"] as never[],
-    );
->>>>>>> b0cb4e35
 
     return builder;
   }
